--- conflicted
+++ resolved
@@ -75,12 +75,6 @@
 	if err != nil {
 		t.Fatal(err)
 	}
-<<<<<<< HEAD
-	utils.Debugf("Copying %s to %s", unitTestStoreBase, root)
-	if err := utils.CopyDirectory(unitTestStoreBase, root); err != nil {
-		utils.Debugf("ERROR: Copying %s to %s returned %s", unitTestStoreBase, root, err)
-		return nil, err
-=======
 	// Load default plugins
 	// (This is manually copied and modified from main() until we have a more generic plugin system)
 	job := eng.Job("initapi")
@@ -88,7 +82,6 @@
 	job.SetenvBool("AutoRestart", false)
 	if err := job.Run(); err != nil {
 		t.Fatal(err)
->>>>>>> 629c6e36
 	}
 	return eng
 }
