package docker

type APIHistory struct {
	ID        string `json:"Id"`
	Created   int64
	CreatedBy string `json:",omitempty"`
}

type APIImages struct {
	Repository string `json:",omitempty"`
	Tag        string `json:",omitempty"`
	ID         string `json:"Id"`
	Created    int64
}

type APIInfo struct {
	Debug       bool
	Containers  int
	Images      int
	NFd         int  `json:",omitempty"`
	NGoroutines int  `json:",omitempty"`
	MemoryLimit bool `json:",omitempty"`
	SwapLimit   bool `json:",omitempty"`
}

<<<<<<< HEAD
type ApiRmi struct {
	Deleted  string `json:",omitempty"`
	Untagged string `json:",omitempty"`
}

type ApiContainers struct {
	Id      string
=======
type APIContainers struct {
	ID      string `json:"Id"`
>>>>>>> 5712e374
	Image   string
	Command string
	Created int64
	Status  string
	Ports   string
}

type APISearch struct {
	Name        string
	Description string
}

type APIID struct {
	ID string `json:"Id"`
}

type APIRun struct {
	ID       string   `json:"Id"`
	Warnings []string `json:",omitempty"`
}

type APIPort struct {
	Port string
}

type APIVersion struct {
	Version   string
	GitCommit string `json:",omitempty"`
	GoVersion string `json:",omitempty"`
}

type APIWait struct {
	StatusCode int
}

type APIAuth struct {
	Status string
}

type APIImageConfig struct {
	ID string `json:"Id"`
	*Config
}<|MERGE_RESOLUTION|>--- conflicted
+++ resolved
@@ -23,18 +23,13 @@
 	SwapLimit   bool `json:",omitempty"`
 }
 
-<<<<<<< HEAD
-type ApiRmi struct {
+type APIRmi struct {
 	Deleted  string `json:",omitempty"`
 	Untagged string `json:",omitempty"`
 }
 
-type ApiContainers struct {
-	Id      string
-=======
 type APIContainers struct {
 	ID      string `json:"Id"`
->>>>>>> 5712e374
 	Image   string
 	Command string
 	Created int64
